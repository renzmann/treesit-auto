--- conflicted
+++ resolved
@@ -5,11 +5,7 @@
 ;; Author: Robb Enzmann <robbenzmann@gmail.com>
 ;; Keywords: treesitter auto automatic major mode fallback convenience
 ;; URL: https://github.com/renzmann/treesit-auto.git
-<<<<<<< HEAD
-;; Version: 0.6.4
-=======
 ;; Version: 0.6.6
->>>>>>> f0cf4cf9
 ;; Package-Requires: ((emacs "29.0"))
 
 ;; This file is not part of GNU Emacs.
